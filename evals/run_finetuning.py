--- conflicted
+++ resolved
@@ -12,13 +12,8 @@
 from evals.locations import CONF_DIR
 from evals.utils import (
     COMPLETION_MODELS,
-<<<<<<< HEAD
-    GPT_CHAT_MODELS,
-    MODEL_TO_FAMILY_MAP,
-=======
     GEMINI_MODELS,
     GPT_CHAT_MODELS,
->>>>>>> 4bc3f8d4
     get_current_git_hash,
     load_secrets,
     setup_environment,
@@ -56,12 +51,6 @@
         seed=cfg.seed,
     )
 
-<<<<<<< HEAD
-    model_family = MODEL_TO_FAMILY_MAP[cfg.language_model.model]
-    # try to find the data files
-    data_path = Path(cfg.study_dir) / f"train_dataset-format_{model_family}.jsonl"
-    val_data_path = Path(cfg.study_dir) / f"val_dataset-format_{model_family}.jsonl"
-=======
     # try to find the data files
     # defaults to cfg.study_dir / "train_dataset.jsonl"
     data_path = Path(cfg.train_path)
@@ -69,7 +58,6 @@
     if cfg.language_model.model in GEMINI_MODELS:
         assert "-format_gemini" in str(data_path), "Path should be pointing at gemini formatted dataset."
         assert "-format_gemini" in str(val_data_path), "Path should be pointing at gemini formatted dataset."
->>>>>>> 4bc3f8d4
     if not data_path.exists():
         raise FileNotFoundError(f"Data file not found at {data_path}")
     if not val_data_path.exists():
