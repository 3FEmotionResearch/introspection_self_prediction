--- conflicted
+++ resolved
@@ -99,7 +99,6 @@
         run_name = cfg.language_model.model + "_finetuned_" + cfg.notes
         save_path = f"{cfg.study_dir}/{run_name}"
         num_gpus = torch.cuda.device_count()
-<<<<<<< HEAD
         if cfg.language_model.model == "llama-3-70b-instruct":
             batch_size = 64
             lr = 5e-4
@@ -117,28 +116,13 @@
 --num_processes {num_gpus} \
 --gradient_accumulation_steps {gradient_accumulation_steps} \
 -m evals.apis.finetuning.hf_finetuning \
-=======
-        batch_size = cfg.batch_size or 32
-        lr = cfg.learning_rate or 1e-3
-        n_epochs = cfg.epochs or 5
-        try:
-            train_batch_size = batch_size // num_gpus
-        except ZeroDivisionError:
-            train_batch_size = batch_size
-        cmd = f"""accelerate launch --config_file evals/conf/accelerate_config.yaml --mixed_precision bf16 --num_processes {num_gpus} -m \
-evals.apis.finetuning.hf_finetuning \
->>>>>>> 30304b75
 --config evals/conf/trl_config.yaml \
 --output_dir {save_path} \
 --run_name {run_name} \
 --model_name_or_path {cfg.language_model.cais_path} \
 --dataset_name {cfg.study_dir} \
-<<<<<<< HEAD
 --per_device_train_batch_size {(batch_size//num_gpus)//gradient_accumulation_steps} \
 --gradient_accumulation_steps {gradient_accumulation_steps} \
-=======
---per_device_train_batch_size {train_batch_size} \
->>>>>>> 30304b75
 --learning_rate {lr} \
 --num_train_epochs {n_epochs} """
         if lora_rank is not None:
