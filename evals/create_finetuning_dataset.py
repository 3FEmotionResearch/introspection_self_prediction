--- conflicted
+++ resolved
@@ -61,7 +61,6 @@
 
     assert len(config_files) > 0, f"No config files found in {path}"
 
-<<<<<<< HEAD
     for ft_format in finetune_formats:
         train_filepaths = []
         val_filepaths = []
@@ -81,6 +80,10 @@
             train_filename = cfg.name + "_train_" + filename
             val_filename = cfg.name + "_val_" + filename
 
+            # strip / in case one snuck in
+            train_filename = train_filename.replace("/", "-")
+            val_filename = val_filename.replace("/", "-")
+
             # do we have the file?
             if (path / train_filename).exists():
                 LOGGER.info(f"File {filename} already exists. Overwriting.")
@@ -116,63 +119,6 @@
         LOGGER.info(
             f"Generated {len(train_filepaths)} datasets and saved to {train_filepath.relative_to(EXP_DIR)} & {val_filepath.relative_to(EXP_DIR)}"
         )
-=======
-    train_filepaths = []
-    val_filepaths = []
-
-    for config_file in config_files:
-        cfg = load_hydra_config(config_file)
-        # Allow new fields to be added to the configuration
-        OmegaConf.set_struct(main_cfg, False)
-        # extend main_cfg with the config file
-        cfg = OmegaConf.merge(main_cfg, cfg)
-        LOGGER.info(f"Processing config {config_file}")
-
-        # set up filenames
-        train_filename = cfg.name + "_train_" + filename
-        val_filename = cfg.name + "_val_" + filename
-
-        # strip / in case one snuck in
-        train_filename = train_filename.replace("/", "-")
-        val_filename = val_filename.replace("/", "-")
-
-        # do we have the file?
-        if (path / train_filename).exists():
-            LOGGER.info(f"File {filename} already exists. Overwriting.")
-            (path / train_filename).unlink()
-        if (path / val_filename).exists():
-            LOGGER.info(f"File {filename} already exists. Overwriting.")
-            (path / val_filename).unlink()
-
-        train_filepath = path / train_filename
-        val_filepath = path / val_filename
-
-        generate_single_config_dataset(cfg, train_filepath, val_filepath)
-
-        train_filepaths.append(train_filepath)
-        val_filepaths.append(val_filepath)
-
-    # merge the files into a single one
-    with open(path / ("train_" + filename), "w") as outfile:
-        for train_filepath in train_filepaths:
-            with open(train_filepath, "r") as infile:
-                outfile.write(infile.read())
-
-    with open(path / ("val_" + filename), "w") as outfile:
-        for val_filepath in val_filepaths:
-            with open(val_filepath, "r") as infile:
-                outfile.write(infile.read())
-
-    if cfg.enforce_unique_strings:
-        LOGGER.info("Enforcing unique strings.")
-        enforce_unique_strings(path / ("train_" + filename))
-        enforce_unique_strings(path / ("val_" + filename))
-
-    LOGGER.info(
-        f"Generated {len(train_filepaths)} datasets and saved to {train_filepath.relative_to(EXP_DIR)} & {val_filepath.relative_to(EXP_DIR)}"
-    )
-    return train_filepath, val_filepath
->>>>>>> 0fa0db72
 
 
 def generate_single_config_dataset(cfg: DictConfig, train_filepath: Path, val_filepath: Path, ft_format: str) -> None:
