import string
from typing import List


def apply_all_cleaning(s: str) -> str:
    """
    Apply all cleaning functions to the input string.

    Parameters:
    s (str): The input string to be cleaned.

    Returns:
    str: The cleaned string.
    """
    s = s.lower()
    s = strip_punctuation(s)
    s = strip_newlines(s)
    s = strip_multiple_whitespaces(s)
    s = strip_common_prefixes(s)
    return s


def clean_string(s: str) -> str:
    """
    Clean the input string by stripping punctuation, converting to lower case, and removing leading/trailing spaces.

    Parameters:
    s (str): The input string to be cleaned.

    Returns:
    str: The cleaned string.
    """
    s = str(s)
    return strip_punctuation(s.lower().strip().lstrip())


def strip_punctuation(s: str) -> str:
    """
    Remove punctuation from the input string.

    Parameters:
    s (str): The input string.

    Returns:
    str: The string with punctuation removed.
    """
    s = str(s)
    return "".join(c for c in s if c not in string.punctuation)


def strip_newlines(s: str) -> str:
    """
    Replace newline and carriage return characters with spaces in the input string.

    Parameters:
    s (str): The input string.

    Returns:
    str: The string with newline and carriage return characters replaced by spaces.
    """
    s = str(s)
    return s.replace("\n", " ").replace("\r", " ").replace("\t", " ")


def strip_multiple_whitespaces(s: str) -> str:
    """
    Replace multiple whitespace characters with a single space in the input string.

    Parameters:
    s (str): The input string.

    Returns:
    str: The string with multiple whitespaces replaced by a single space.
    """
    s = str(s)
    return " ".join(s.split())


def strip_common_prefixes(s: str) -> str:
    """
    Remove common prefixes from the input string.
    This is to remove cruft from the base models responses.

    Parameters:
    s (str): The input string.

    Returns:
    str: The string with common prefixes removed.
    """
    s = str(s)
    prefixes: List[str] = ["Answer:", "Answer :", "Response:", "Response :", "Assistant:", "Assistant :"]
    for prefix in prefixes:
        if s.lower().startswith(prefix.lower()):
            return s[len(prefix) :]
    return s


def extract_first_of_multiple_responses(response: str, join_on: str) -> str:
    """
    Sometimes, the continuation model will return multiple responses. This function extracts the first response.
    """
    response = str(response)
    try:
        if join_on == "":
            responses = [[c] for c in response]
        else:
            responses = response.split(join_on)
        responses = [r for r in responses if r.strip() != ""]
        return responses[0]
    except AttributeError:
        return response
    except IndexError:  # response is empty
        return response


def match_log_probs_to_trimmed_response(response, logprobs):
    """
    When we are stripping words from the beginning of the string, we also need to discard the corresponding logprobs.

    Parameters:
    string (str): The input string.
    logprobs (str): The log probabilities of the words in the string.

    Returns:
    logprobs (str): The log probabilities of the words in the string.
    """
<<<<<<< HEAD
    response = str(response)
    if logprobs is None or isinstance(logprobs, float) or logprobs == "[{}]":  # ie is it nan?
        # we don't have logprobs
        return logprobs
    if isinstance(logprobs, str):
        logprobs = eval(logprobs)
    if len(logprobs) == 0 or min([len(l) for l in logprobs]) == 0: # we don't have logprobs
        return logprobs
    try:
=======
    try:
        response = str(response)
        if logprobs is None or isinstance(logprobs, float):  # ie is it nan?
            # we don't have logprobs
            return logprobs
        if isinstance(logprobs, str):
            logprobs = eval(logprobs)
>>>>>>> ece05f44
        index = 0
        while index < len(logprobs):
            logprob = logprobs[index]
            # get most likely token
            token = max(logprob, key=logprob.get)
            if response.lower().startswith(token.lower()):
                return str(logprobs[index:])
            index += 1
<<<<<<< HEAD
    except Exception as e:
        pass
    finally:
        return None
=======
    except Exception:
        pass
    return None
>>>>>>> ece05f44
<|MERGE_RESOLUTION|>--- conflicted
+++ resolved
@@ -124,17 +124,6 @@
     Returns:
     logprobs (str): The log probabilities of the words in the string.
     """
-<<<<<<< HEAD
-    response = str(response)
-    if logprobs is None or isinstance(logprobs, float) or logprobs == "[{}]":  # ie is it nan?
-        # we don't have logprobs
-        return logprobs
-    if isinstance(logprobs, str):
-        logprobs = eval(logprobs)
-    if len(logprobs) == 0 or min([len(l) for l in logprobs]) == 0: # we don't have logprobs
-        return logprobs
-    try:
-=======
     try:
         response = str(response)
         if logprobs is None or isinstance(logprobs, float):  # ie is it nan?
@@ -142,7 +131,6 @@
             return logprobs
         if isinstance(logprobs, str):
             logprobs = eval(logprobs)
->>>>>>> ece05f44
         index = 0
         while index < len(logprobs):
             logprob = logprobs[index]
@@ -151,13 +139,6 @@
             if response.lower().startswith(token.lower()):
                 return str(logprobs[index:])
             index += 1
-<<<<<<< HEAD
-    except Exception as e:
-        pass
-    finally:
-        return None
-=======
     except Exception:
         pass
-    return None
->>>>>>> ece05f44
+    return None