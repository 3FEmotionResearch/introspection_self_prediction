import asyncio
import logging
import time
from pathlib import Path
from traceback import format_exc
from typing import Optional

import anthropic

from evals.apis.inference.model import InferenceAPIModel
from evals.data_models.inference import LLMResponse
from evals.data_models.messages import Prompt

ANTHROPIC_MODELS = {
    "claude-instant-1",
    "claude-instant-1.2",
    "claude-2.0",
    "claude-v1.3",
    "claude-2.1",
    "claude-3-haiku-20240307",
    "claude-3-sonnet-20240229",
    "claude-3-opus-20240229",
}

LOGGER = logging.getLogger(__name__)


def price_per_token(model_id: str) -> tuple[float, float]:
    """
    Returns the (input token, output token) price for the given model id.
    """
    if model_id == "claude-3-haiku-20240307":
        prices = 0.25, 1.25
    elif model_id == "claude-3-sonnet-20240229":
        prices = 3.0, 15.0
    elif model_id == "claude-3-opus-20240229":
        prices = 15.0, 75.0
    elif model_id == "claude-2.1":
        prices = 8.0, 24.0
    elif model_id == "claude-2.0":
        prices = 8.0, 24.0
    elif model_id.startswith("claude-instant"):
        prices = 0.8, 2.4
    else:
        raise ValueError(f"Invalid model id: {model_id}")
    return tuple(price / 1_000_000 for price in prices)


class AnthropicChatModel(InferenceAPIModel):
    def __init__(self, num_threads: int, prompt_history_dir: Path = None):
        self.num_threads = num_threads
        self.prompt_history_dir = prompt_history_dir
        self.client = anthropic.AsyncAnthropic()
        self.available_requests = asyncio.BoundedSemaphore(int(self.num_threads))

    async def __call__(
        self,
        model_ids: list[str],
        prompt: Prompt,
        print_prompt_and_response: bool,
        max_attempts: int,
        **kwargs,
    ) -> list[LLMResponse]:
        start = time.time()
        assert len(model_ids) == 1, "Anthropic implementation only supports one model at a time."
        model_id = model_ids[0]
        prompt_messages = prompt.anthropic_format()
<<<<<<< HEAD
        system_message = next((msg["content"] for msg in prompt_messages if msg["role"] == "system"), anthropic.NOT_GIVEN)
=======
        system_message = next(
            (msg["content"] for msg in prompt_messages if msg["role"] == "system"), anthropic.NOT_GIVEN
        )
>>>>>>> f88cc64a
        prompt_messages = [msg for msg in prompt_messages if msg["role"] != "system"]
        prompt_string = prompt.anthropic_format_string()
        prompt_file = self.create_prompt_history_file(prompt_string, model_id, self.prompt_history_dir)

        LOGGER.debug(f"Making {model_id} call")
        response: Optional[anthropic.types.Message] = None
        duration = None

        for i in range(max_attempts):
            try:
                async with self.available_requests:
                    api_start = time.time()
                    response = await self.client.messages.create(
                        model=model_id,
                        max_tokens=kwargs.get("max_tokens_to_sample", 2000),
                        temperature=kwargs.get("temperature", 0.0),
                        system=system_message,  # this works even if it doesn't show up in the logs
                        messages=prompt_messages,
                    )
                    api_duration = time.time() - api_start
            except Exception as e:
                error_info = f"Exception Type: {type(e).__name__}, Error Details: {str(e)}, Traceback: {format_exc()} Prompt: {prompt} "
                LOGGER.warn(f"Encountered API error: {error_info}.\nRetrying now. (Attempt {i})")
                await asyncio.sleep(1.5**i)
            else:
                break

        if response is None:
            raise RuntimeError(f"Failed to get a response from the API after {max_attempts} attempts.")

        duration = time.time() - start
        LOGGER.debug(f"Completed call to {model_id} in {duration}s")

        # Calculate the cost based on the number of tokens
        context_token_cost, completion_token_cost = price_per_token(model_id)
        context_cost = response.usage.input_tokens * context_token_cost
        completion_cost = response.usage.output_tokens * completion_token_cost
        total_cost = context_cost + completion_cost

        response = LLMResponse(
            model_id=model_id,
            completion=response.content[0].text,
            stop_reason=response.stop_reason,
            duration=duration,
            api_duration=api_duration,
            cost=total_cost,
            logprobs=[],  # HACK Anthropic doesn't give us logprobs
        )

        responses = [response]
        self.add_response_to_prompt_file(prompt_file, responses)

        if print_prompt_and_response:
            prompt.pretty_print(responses)

        return responses<|MERGE_RESOLUTION|>--- conflicted
+++ resolved
@@ -65,13 +65,9 @@
         assert len(model_ids) == 1, "Anthropic implementation only supports one model at a time."
         model_id = model_ids[0]
         prompt_messages = prompt.anthropic_format()
-<<<<<<< HEAD
-        system_message = next((msg["content"] for msg in prompt_messages if msg["role"] == "system"), anthropic.NOT_GIVEN)
-=======
         system_message = next(
             (msg["content"] for msg in prompt_messages if msg["role"] == "system"), anthropic.NOT_GIVEN
         )
->>>>>>> f88cc64a
         prompt_messages = [msg for msg in prompt_messages if msg["role"] != "system"]
         prompt_string = prompt.anthropic_format_string()
         prompt_file = self.create_prompt_history_file(prompt_string, model_id, self.prompt_history_dir)
