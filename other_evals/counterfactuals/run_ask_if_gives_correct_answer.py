--- conflicted
+++ resolved
@@ -15,11 +15,7 @@
     display_conversation,
 )
 from other_evals.counterfactuals.datasets.base_example import DataExampleBase, MultipleChoiceAnswer
-<<<<<<< HEAD
-from other_evals.counterfactuals.datasets.load_arc import arc_all
-=======
 from other_evals.counterfactuals.datasets.all_train import all_non_mmlu
->>>>>>> f88cc64a
 from other_evals.counterfactuals.datasets.load_mmlu import mmlu_test
 
 from evals.utils import setup_environment
@@ -225,11 +221,7 @@
     # Open one of the bias files
     potential_data = (
         # openbook.openbook_train()
-<<<<<<< HEAD
-        arc_all()
-=======
         all_non_mmlu()
->>>>>>> f88cc64a
         # truthful_qa.eval()
     ).take(number_samples)
     assert potential_data.length > 0, "No data found"
